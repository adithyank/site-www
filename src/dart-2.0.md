--- conflicted
+++ resolved
@@ -88,16 +88,9 @@
 
 <aside class="alert alert-info" markdown="1">
 **A quick summary of the gnarly details:**
-<<<<<<< HEAD
 Dart 2.0 supports [type inference](/guides/language/sound-dart#type-inference)
-and, in many cases, infers a type. For example,
-the following continues to be valid code in Dart 2.0:
-=======
-Dart 2.0 continues to support [type
-inference](/guides/language/sound-dart#type-inference) and,
-in many cases, doesn't require type annotations. For example,
+and, in many cases, doesn't require type annotations. For example,
 the following is valid code in both Dart 1.x and Dart 2.0:
->>>>>>> 772cd2e8
 
 <pre>
 var i = 1;   // In 2.0, inferred to be int;
@@ -114,18 +107,11 @@
 In Dart 2.0, both the analyzer and
 the runtime try to infer something more specific than `dynamic`.
 
-<<<<<<< HEAD
-While Dart 2.0 is statically typed, type inference removes much of the burden
-of specifying types away from the developer.
-Dart 2.0 offers the advantages of a strongly typed
-language, while requiring only a bit more work compared to Dart 1.x.
-=======
 While Dart 2.0 is statically typed, type inference and types like
 `dynamic` and `num` (which can be `int` or `double`)
 take away much of the burden of specifying types.
 Dart 2.0 has the advantages of a strongly typed language,
 but requires only a bit more work than Dart 1.x.
->>>>>>> 772cd2e8
 
 To experiment with strong mode,
 open [DartPad](https://dartpad.dartlang.org/)
